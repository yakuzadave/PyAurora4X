--- conflicted
+++ resolved
@@ -280,7 +280,6 @@
         # Test that time advancement processes events
         with patch.object(sim.scheduler, "process_events") as mock_process:
             sim.advance_time(100.0)
-<<<<<<< HEAD
             mock_process.assert_called_once_with(0.0, 100.0)
 
     def test_ai_processing(self):
@@ -301,6 +300,4 @@
             for fleet_id in empire.fleets:
                 fleet = sim.get_fleet(fleet_id)
                 assert fleet.status == FleetStatus.MOVING
-=======
-            mock_process.assert_called_once_with(0.0, 100.0)
->>>>>>> dca91570
+
