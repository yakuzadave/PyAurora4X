--- conflicted
+++ resolved
@@ -93,19 +93,19 @@
 and type-check with **mypy** every time you commit.
 
 ## Documentation
-<<<<<<< HEAD
+
 Additional markdown resources are stored in the `docs` directory.
 See [docs/README.md](docs/README.md) for an overview of available files,
 a table of contents, and instructions on contributing new documentation.
 Remember to add new markdown files to that index and mention them here when appropriate.
-=======
+
 Additional markdown documents are stored in the `docs` directory.
 See [docs/README.md](docs/README.md) for an index of available files and
 guidelines on contributing new documentation. Remember to link any new
 markdown files from both that index and this README when appropriate.
 For a summary of project goals and directory layout, see
 [docs/design_overview.md](docs/design_overview.md).
->>>>>>> a3c2d278
+
 
 ## License
 
