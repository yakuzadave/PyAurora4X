"""
Core game simulation engine for PyAurora 4X

Manages the overall game state, time advancement, and coordination
between different game systems.
"""

import time
from typing import Dict, List, Optional, Any
from datetime import datetime, timedelta
import logging
import random

<<<<<<< HEAD
from pyaurora4x.core.models import Empire, StarSystem, Fleet, Technology, Planet, Vector3D
=======
from pyaurora4x.core.models import Empire, StarSystem, Fleet, Planet, Vector3D
from pyaurora4x.core.enums import FleetStatus, TechnologyType, PlanetType
>>>>>>> 8d75b1c0
from pyaurora4x.core.events import EventManager, GameEvent
from pyaurora4x.engine.scheduler import GameScheduler
from pyaurora4x.engine.star_system import StarSystemGenerator
from pyaurora4x.engine.orbital_mechanics import OrbitalMechanics
<<<<<<< HEAD
from pyaurora4x.core.enums import PlanetType
=======
>>>>>>> 8d75b1c0
from pyaurora4x.data.tech_tree import TechTreeManager

logger = logging.getLogger(__name__)


class GameSimulation:
    """
    Main game simulation engine that coordinates all game systems.
    
    This class manages the overall game state including empires, star systems,
    time advancement, and event processing. It can run with or without a UI
    for testing purposes.
    """
    
    def __init__(self):
        """Initialize the game simulation."""
        self.current_time: float = 0.0  # Game time in seconds since epoch
        self.game_start_time: datetime = datetime.now()
        self.time_acceleration: float = 1.0  # Real seconds per game second
        
        # Core game objects
        self.empires: Dict[str, Empire] = {}
        self.star_systems: Dict[str, StarSystem] = {}
        self.fleets: Dict[str, Fleet] = {}

        # Game systems
        self.scheduler = GameScheduler()
        self.event_manager = EventManager()
        self.orbital_mechanics = OrbitalMechanics()
        self.system_generator = StarSystemGenerator()
        self.tech_manager = TechTreeManager()
        
        # Game state
        self.is_running = False
        self.is_paused = False

        logger.info("Game simulation initialized")

    def _get_initial_empire_technologies(self) -> Dict[str, Technology]:
        """Create a fresh copy of all technologies for a new empire."""
        techs = {}
        for tech_id, tech in self.tech_manager.get_all_technologies().items():
            techs[tech_id] = Technology(**tech.dict())
        return techs
    
    def initialize_new_game(self, num_systems: int = 3, num_empires: int = 2) -> None:
        """
        Initialize a new game with default settings.
        
        Args:
            num_systems: Number of star systems to generate
            num_empires: Number of AI empires to create
        """
        logger.info(f"Initializing new game with {num_systems} systems and {num_empires} empires")
        
        # Reset game state
        self.current_time = 0.0
        self.empires.clear()
        self.star_systems.clear()
        self.fleets.clear()
        
        # Generate star systems
        self._generate_star_systems(num_systems)

        # Create player empire
        self._create_player_empire()

        # Create AI empires
        self._create_ai_empires(num_empires - 1)
        
        # Initialize orbital mechanics for all systems
        self._initialize_orbital_mechanics()
        
        # Schedule initial events
        self._schedule_initial_events()
        
        self.is_running = True
        logger.info("New game initialized successfully")
    
    def _generate_star_systems(self, num_systems: int) -> None:
        """Generate the specified number of star systems."""
        for i in range(num_systems):
            system = self.system_generator.generate_system(f"system_{i}")
            self.star_systems[system.id] = system
            logger.debug(f"Generated star system: {system.name}")
    
    def _create_player_empire(self) -> None:
        """Create the player's empire."""
        # Find a suitable home system
        home_system = list(self.star_systems.values())[0]

        if not home_system.planets:
            home_system.planets.append(
                Planet(
                    name="Home",
                    planet_type=PlanetType.TERRESTRIAL,
                    mass=1.0,
                    radius=1.0,
                    surface_temperature=288.0,
                    orbital_distance=1.0,
                    orbital_period=1.0,
                    position=Vector3D(),
                )
            )

        home_planet = None
<<<<<<< HEAD
=======

>>>>>>> 8d75b1c0
        for planet in home_system.planets:
            if planet.planet_type == "terrestrial":
                home_planet = planet
                break

<<<<<<< HEAD
=======
        if not home_system.planets:
            default_planet = Planet(
                name="Homeworld",
                planet_type=PlanetType.TERRESTRIAL,
                mass=1.0,
                radius=1.0,
                surface_temperature=288.0,
                orbital_distance=1.0,
                orbital_period=1.0,
                position=Vector3D(),
            )
            home_system.planets.append(default_planet)

>>>>>>> 8d75b1c0
        if not home_planet:
            home_planet = home_system.planets[0]
        
        # Create player empire
        player_empire = Empire(
            id="player",
            name="Human Empire",
            is_player=True,
            home_system_id=home_system.id,
            home_planet_id=home_planet.id
        )
        player_empire.technologies = self._get_initial_empire_technologies()
        
        # Create initial fleet
        initial_fleet = Fleet(
            id="player_fleet_0",
            name="First Fleet",
            empire_id="player",
            system_id=home_system.id,
            position=home_planet.position.copy()
        )
        
        player_empire.fleets.append(initial_fleet.id)
        self.empires[player_empire.id] = player_empire
        self.fleets[initial_fleet.id] = initial_fleet
        
        logger.info(f"Created player empire: {player_empire.name}")
    
    def _create_ai_empires(self, num_ai: int) -> None:
        """Create AI empires."""
        available_systems = list(self.star_systems.values())[1:]  # Exclude player's system
        
        for i in range(min(num_ai, len(available_systems))):
            system = available_systems[i]
            home_planet = system.planets[0] if system.planets else None
            
            if not home_planet:
                continue
            
            ai_empire = Empire(
                id=f"ai_{i}",
                name=f"AI Empire {i+1}",
                is_player=False,
                home_system_id=system.id,
                home_planet_id=home_planet.id
            )
            ai_empire.technologies = self._get_initial_empire_technologies()
            
            # Create initial fleet for AI
            ai_fleet = Fleet(
                id=f"ai_{i}_fleet_0",
                name=f"AI Fleet {i+1}",
                empire_id=ai_empire.id,
                system_id=system.id,
                position=home_planet.position.copy()
            )
            
            ai_empire.fleets.append(ai_fleet.id)
            self.empires[ai_empire.id] = ai_empire
            self.fleets[ai_fleet.id] = ai_fleet
            
            logger.info(f"Created AI empire: {ai_empire.name}")
    
    def _initialize_orbital_mechanics(self) -> None:
        """Initialize REBOUND simulations for all star systems."""
        for system in self.star_systems.values():
            self.orbital_mechanics.initialize_system(system)
    
    def _schedule_initial_events(self) -> None:
        """Schedule initial recurring events."""
        # Schedule orbital updates every 30 seconds
        self.scheduler.schedule_recurring_event(
            "orbital_update",
            30.0,
            self._update_orbital_positions
        )
        
        # Schedule empire AI updates every 60 seconds
        self.scheduler.schedule_recurring_event(
            "ai_update", 
            60.0,
            self._update_ai_empires
        )
    
    def advance_time(self, delta_seconds: float) -> None:
        """
        Advance the game simulation by the specified time.
        
        Args:
            delta_seconds: Number of game seconds to advance
        """
        if not self.is_running or self.is_paused:
            return
        
        old_time = self.current_time
        self.current_time += delta_seconds
        
        # Process scheduled events
        self.scheduler.process_events(old_time, self.current_time)
        
        # Process any queued events
        self.event_manager.process_events()

        # Research progression
        self._process_research(delta_seconds)
        
        logger.debug(f"Advanced time by {delta_seconds}s to {self.current_time}")
    
    def _update_orbital_positions(self) -> None:
        """Update orbital positions for all systems."""
        for system in self.star_systems.values():
            self.orbital_mechanics.update_positions(system, self.current_time)
    
    def _update_ai_empires(self) -> None:
        """Update AI empire decision making."""
        for empire in self.empires.values():
            if not empire.is_player:
                self._process_ai_empire(empire)
    
    def _process_ai_empire(self, empire: Empire) -> None:
        """Process AI decisions for a single empire."""
        logger.debug(f"Processing AI for empire: {empire.name}")

<<<<<<< HEAD
    def _process_research(self, delta_seconds: float) -> None:
        """Advance research progress for all empires."""
        for empire in self.empires.values():
            tech_id = empire.current_research
            if not tech_id:
                continue

            tech = empire.technologies.get(tech_id)
            if not tech:
                continue

            # Simple research rate: 1 RP per second
            empire.research_points += delta_seconds

            if empire.research_points >= tech.research_cost:
                tech.is_researched = True
                empire.current_research = None
                empire.research_points = 0
=======
        # === Fleet Movement ===
        for fleet_id in empire.fleets:
            fleet = self.fleets.get(fleet_id)
            if not fleet or fleet.status != FleetStatus.IDLE:
                continue

            system = self.star_systems.get(fleet.system_id)
            if not system or not system.planets:
                continue

            target = random.choice(system.planets)
            fleet.destination = target.position.copy()
            fleet.estimated_arrival = self.current_time + 3600.0  # 1 hour ETA
            fleet.current_orders.append(f"Move to {target.name}")
            fleet.status = FleetStatus.MOVING
            logger.debug(
                f"{fleet.name} ordered to move to {target.name} in {system.name}"
            )

        # === Research Priorities ===
        if empire.current_research:
            tech = empire.technologies.get(empire.current_research)
            if tech and not tech.is_researched:
                empire.research_points += 5.0
                if empire.research_points >= tech.research_cost:
                    tech.is_researched = True
                    empire.current_research = None
                    empire.research_points = 0.0
                    logger.debug(f"{empire.name} completed research on {tech.name}")
        if not empire.current_research:
            available = [
                t
                for t in self.tech_manager.technologies.values()
                if t.id not in empire.technologies or not empire.technologies[t.id].is_researched
            ]
            if available:
                chosen = random.choice(available)
                empire.technologies[chosen.id] = chosen
                empire.current_research = chosen.id
                empire.research_points = 0.0
                empire.research_allocation = {chosen.tech_type: 100.0}
                logger.debug(
                    f"{empire.name} started researching {chosen.name}"
                )
>>>>>>> 8d75b1c0
    
    def pause(self) -> None:
        """Pause the game simulation."""
        self.is_paused = True
        logger.info("Game simulation paused")
    
    def resume(self) -> None:
        """Resume the game simulation."""
        self.is_paused = False
        logger.info("Game simulation resumed")
    
    def stop(self) -> None:
        """Stop the game simulation."""
        self.is_running = False
        self.is_paused = False
        logger.info("Game simulation stopped")
    
    def get_empire(self, empire_id: str) -> Optional[Empire]:
        """Get an empire by ID."""
        return self.empires.get(empire_id)
    
    def get_player_empire(self) -> Optional[Empire]:
        """Get the player's empire."""
        for empire in self.empires.values():
            if empire.is_player:
                return empire
        return None
    
    def get_system(self, system_id: str) -> Optional[StarSystem]:
        """Get a star system by ID."""
        return self.star_systems.get(system_id)
    
    def get_fleet(self, fleet_id: str) -> Optional[Fleet]:
        """Get a fleet by ID."""
        return self.fleets.get(fleet_id)
    
    def get_game_state(self) -> Dict[str, Any]:
        """Get the current game state for saving."""
        return {
            "current_time": self.current_time,
            "game_start_time": self.game_start_time.isoformat(),
            "empires": {id: empire.dict() for id, empire in self.empires.items()},
            "star_systems": {id: system.dict() for id, system in self.star_systems.items()},
            "fleets": {id: fleet.dict() for id, fleet in self.fleets.items()},
        }
    
    def load_game_state(self, state: Dict[str, Any]) -> None:
        """Load a game state from saved data."""
        self.current_time = state["current_time"]
        self.game_start_time = datetime.fromisoformat(state["game_start_time"])
        
        # Load empires
        self.empires.clear()
        for empire_id, empire_data in state["empires"].items():
            self.empires[empire_id] = Empire(**empire_data)
        
        # Load star systems
        self.star_systems.clear()
        for system_id, system_data in state["star_systems"].items():
            self.star_systems[system_id] = StarSystem(**system_data)
        
        # Load fleets
        self.fleets.clear()
        for fleet_id, fleet_data in state["fleets"].items():
            self.fleets[fleet_id] = Fleet(**fleet_data)
        
        # Reinitialize systems
        self._initialize_orbital_mechanics()
        self._schedule_initial_events()
        
        self.is_running = True
        logger.info("Game state loaded successfully")<|MERGE_RESOLUTION|>--- conflicted
+++ resolved
@@ -11,20 +11,18 @@
 import logging
 import random
 
-<<<<<<< HEAD
+
 from pyaurora4x.core.models import Empire, StarSystem, Fleet, Technology, Planet, Vector3D
-=======
-from pyaurora4x.core.models import Empire, StarSystem, Fleet, Planet, Vector3D
+
+
 from pyaurora4x.core.enums import FleetStatus, TechnologyType, PlanetType
->>>>>>> 8d75b1c0
+
 from pyaurora4x.core.events import EventManager, GameEvent
 from pyaurora4x.engine.scheduler import GameScheduler
 from pyaurora4x.engine.star_system import StarSystemGenerator
 from pyaurora4x.engine.orbital_mechanics import OrbitalMechanics
-<<<<<<< HEAD
+
 from pyaurora4x.core.enums import PlanetType
-=======
->>>>>>> 8d75b1c0
 from pyaurora4x.data.tech_tree import TechTreeManager
 
 logger = logging.getLogger(__name__)
@@ -131,17 +129,13 @@
             )
 
         home_planet = None
-<<<<<<< HEAD
-=======
-
->>>>>>> 8d75b1c0
+
         for planet in home_system.planets:
             if planet.planet_type == "terrestrial":
                 home_planet = planet
                 break
 
-<<<<<<< HEAD
-=======
+
         if not home_system.planets:
             default_planet = Planet(
                 name="Homeworld",
@@ -155,7 +149,6 @@
             )
             home_system.planets.append(default_planet)
 
->>>>>>> 8d75b1c0
         if not home_planet:
             home_planet = home_system.planets[0]
         
@@ -279,7 +272,6 @@
         """Process AI decisions for a single empire."""
         logger.debug(f"Processing AI for empire: {empire.name}")
 
-<<<<<<< HEAD
     def _process_research(self, delta_seconds: float) -> None:
         """Advance research progress for all empires."""
         for empire in self.empires.values():
@@ -298,7 +290,7 @@
                 tech.is_researched = True
                 empire.current_research = None
                 empire.research_points = 0
-=======
+
         # === Fleet Movement ===
         for fleet_id in empire.fleets:
             fleet = self.fleets.get(fleet_id)
@@ -343,7 +335,7 @@
                 logger.debug(
                     f"{empire.name} started researching {chosen.name}"
                 )
->>>>>>> 8d75b1c0
+
     
     def pause(self) -> None:
         """Pause the game simulation."""
