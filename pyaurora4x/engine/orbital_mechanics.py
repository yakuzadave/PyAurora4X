"""
Orbital mechanics simulation using REBOUND for PyAurora 4X

Provides realistic orbital dynamics for planets, moons, and spacecraft.
"""

import logging
from typing import Dict, List, Optional

import numpy as np

try:
    import rebound

    REBOUND_AVAILABLE = True
except ImportError:
    REBOUND_AVAILABLE = False
    logging.warning("REBOUND not available - using simplified orbital mechanics")

from pyaurora4x.core.models import Planet, StarSystem, Vector3D

logger = logging.getLogger(__name__)


EARTH_MASS_IN_SOLAR_MASSES = 5.972e24 / 1.989e30  # Earth mass to solar mass conversion


class OrbitalMechanics:
    """
    Manages orbital mechanics for star systems using REBOUND.

    Falls back to simplified Keplerian orbits if REBOUND is not available.
    """

    def __init__(self, simulation_timestep: float = 3600.0):
        """Initialize the orbital mechanics system.

        Args:
            simulation_timestep: Desired timestep in seconds for REBOUND simulations.
        """
        self.simulations: Dict[str, any] = {}  # system_id -> rebound simulation
        self.use_rebound = REBOUND_AVAILABLE
        self.simulation_timestep = simulation_timestep

        if self.use_rebound:
            logger.info("Using REBOUND for orbital mechanics")
        else:
            logger.info("Using simplified orbital mechanics (REBOUND not available)")

    def initialize_system(self, star_system: StarSystem) -> None:
        """
        Initialize orbital mechanics for a star system.

        Args:
            star_system: The star system to initialize
        """
        if self.use_rebound:
            self._initialize_rebound_system(star_system)
        else:
            self._initialize_simple_system(star_system)

    def _initialize_rebound_system(self, star_system: StarSystem) -> None:
        """Initialize a REBOUND simulation for the star system."""
        sim = rebound.Simulation()
        sim.units = ("AU", "yr", "Msun")  # Astronomical units
        sim.dt = self.simulation_timestep / (365.25 * 24 * 3600)

        # Add the central star
        sim.add(m=star_system.star_mass)

        # Add planets
        for planet in star_system.planets:
            # Convert orbital parameters to REBOUND format
            a = planet.orbital_distance  # Semi-major axis in AU
            e = planet.eccentricity
            inc = np.radians(planet.inclination)
            Omega = np.radians(planet.longitude_of_ascending_node)
            omega = np.radians(planet.argument_of_periapsis)
            M = np.radians(planet.mean_anomaly)

            # Convert mass from Earth masses to solar masses
            mass_msun = planet.mass * EARTH_MASS_IN_SOLAR_MASSES

            # Add planet to simulation
            sim.add(m=mass_msun, a=a, e=e, inc=inc, Omega=Omega, omega=omega, M=M)

        # Store the simulation
        self.simulations[star_system.id] = sim
        logger.debug(f"Initialized REBOUND simulation for system {star_system.name}")

    def _initialize_simple_system(self, star_system: StarSystem) -> None:
        """Initialize simplified orbital mechanics for the star system."""
        # Store initial orbital parameters for simple calculation
        system_data = {"planets": [], "start_time": 0.0}

        for planet in star_system.planets:
            planet_data = {
                "orbital_distance": planet.orbital_distance,
                "orbital_period": planet.orbital_period,
                "eccentricity": planet.eccentricity,
                "inclination": planet.inclination,
                "initial_position": planet.position.copy(),
            }
            system_data["planets"].append(planet_data)

        self.simulations[star_system.id] = system_data
        logger.debug(
            f"Initialized simple orbital mechanics for system {star_system.name}"
        )

    def update_positions(self, star_system: StarSystem, current_time: float) -> None:
        """
        Update planetary positions based on current game time.

        Args:
            star_system: The star system to update
            current_time: Current game time in seconds
        """
        if star_system.id not in self.simulations:
            logger.warning(f"No simulation found for system {star_system.id}")
            return

        if self.use_rebound:
            self._update_rebound_positions(star_system, current_time)
        else:
            self._update_simple_positions(star_system, current_time)

    def _update_rebound_positions(
        self, star_system: StarSystem, current_time: float
    ) -> None:
        """Update positions using REBOUND simulation."""
        sim = self.simulations[star_system.id]

        # Convert game time to years (REBOUND time units)
        time_years = current_time / (365.25 * 24 * 3600)

        # Integrate to the current time using configured timestep
        if time_years != sim.t:
            sim.integrate(time_years)

        # Update planet positions
        for i, planet in enumerate(star_system.planets):
            if i + 1 < sim.N:  # Skip the star (index 0)
                particle = sim.particles[i + 1]

                # Convert from AU to kilometers
                x_km = particle.x * 149597870.7
                y_km = particle.y * 149597870.7
                z_km = particle.z * 149597870.7

                planet.position = Vector3D(x=x_km, y=y_km, z=z_km)

    def _update_simple_positions(
        self, star_system: StarSystem, current_time: float
    ) -> None:
        """Update positions using simplified Keplerian orbits."""
        system_data = self.simulations[star_system.id]

        for i, planet in enumerate(star_system.planets):

            if i < len(system_data['planets']):
                planet_data = system_data['planets'][i]
                
<<<<<<< HEAD
                # Calculate mean motion (radians per second)
                period_seconds = planet_data['orbital_period']
                mean_motion = 2 * np.pi / period_seconds
=======
                # Time scale: 1000 units per orbital period for tests
                period_units = planet_data['orbital_period'] * 1000.0
                mean_motion = 2 * np.pi / period_units
>>>>>>> 8d75b1c0
                
                # Calculate mean anomaly at current time
                mean_anomaly = (mean_motion * current_time) % (2 * np.pi)
                
<<<<<<< HEAD
                e = planet_data.get('eccentricity', 0.0)
                E = mean_anomaly
                for _ in range(5):
                    E = mean_anomaly + e * np.sin(E)
                a = planet_data['orbital_distance'] * 149597870.7
                r = a * (1 - e * np.cos(E))
                true_anomaly = 2 * np.arctan2(np.sqrt(1 + e) * np.sin(E / 2),
                                             np.sqrt(1 - e) * np.cos(E / 2))
=======
                # Solve Kepler's equation for eccentric anomaly
                e = planet_data['eccentricity']
                eccentric_anomaly = mean_anomaly
                for _ in range(5):
                    eccentric_anomaly = mean_anomaly + e * np.sin(eccentric_anomaly)

                true_anomaly = 2 * np.arctan2(
                    np.sqrt(1 + e) * np.sin(eccentric_anomaly / 2),
                    np.sqrt(1 - e) * np.cos(eccentric_anomaly / 2)
                )

                r = (
                    planet_data['orbital_distance'] * (1 - e * np.cos(eccentric_anomaly))
                    * 149597870.7
                )


>>>>>>> 8d75b1c0
                x = r * np.cos(true_anomaly)
                y = r * np.sin(true_anomaly)
                z = 0.0

                # Apply inclination (simplified - only tilt around x-axis)
                inclination = np.radians(planet_data["inclination"])
                y_inclined = y * np.cos(inclination)
                z_inclined = y * np.sin(inclination)

                planet.position = Vector3D(x=x, y=y_inclined, z=z_inclined)

    def get_orbital_velocity(
        self, star_system: StarSystem, planet_index: int
    ) -> Optional[Vector3D]:
        """
        Get the orbital velocity of a planet.

        Args:
            star_system: The star system
            planet_index: Index of the planet

        Returns:
            Velocity vector, or None if not available
        """
        if star_system.id not in self.simulations:
            return None

        if self.use_rebound:
            sim = self.simulations[star_system.id]
            if planet_index + 1 < sim.N:
                particle = sim.particles[planet_index + 1]
                # Convert from AU/year to km/s
                conversion = 149597870.7 / (365.25 * 24 * 3600)
                vx = particle.vx * conversion
                vy = particle.vy * conversion
                vz = particle.vz * conversion
                return Vector3D(x=vx, y=vy, z=vz)
        else:
            # Simple circular velocity calculation
            if planet_index < len(star_system.planets):
                planet = star_system.planets[planet_index]
                r = planet.orbital_distance * 149597870.7  # km

                # Circular orbital velocity: v = sqrt(GM/r)
                # Assuming solar mass
                G = 6.67430e-11  # m^3 kg^-1 s^-2
                M = 1.989e30  # kg (solar mass)
                v = np.sqrt(G * M / (r * 1000))  # m/s
                v_km_s = v / 1000  # km/s

                # For circular orbit, velocity is perpendicular to position
                pos = planet.position
                pos_magnitude = np.sqrt(pos.x**2 + pos.y**2 + pos.z**2)

                if pos_magnitude > 0:
                    # Velocity in the y direction for circular orbit in xy plane
                    vx = -pos.y * v_km_s / pos_magnitude
                    vy = pos.x * v_km_s / pos_magnitude
                    vz = 0.0
                    return Vector3D(x=vx, y=vy, z=vz)

        return None

    def calculate_transfer_orbit(
        self, start_position: Vector3D, target_position: Vector3D, star_mass: float
    ) -> Dict[str, any]:
        """
        Calculate a Hohmann transfer orbit between two positions.

        Args:
            start_position: Starting position
            target_position: Target position
            star_mass: Mass of the central star

        Returns:
            Dictionary containing transfer orbit parameters
        """
        # This is a simplified implementation
        # In a full implementation, this would calculate proper transfer orbits

        start_r = np.sqrt(
            start_position.x**2 + start_position.y**2 + start_position.z**2
        )
        target_r = np.sqrt(
            target_position.x**2 + target_position.y**2 + target_position.z**2
        )

        # Semi-major axis of transfer ellipse
        a_transfer = (start_r + target_r) / 2

        # Transfer time (half period of transfer orbit)
        G = 6.67430e-11  # m^3 kg^-1 s^-2
        M = star_mass * 1.989e30  # Convert to kg
        transfer_time = np.pi * np.sqrt((a_transfer * 1000) ** 3 / (G * M))

        return {
            "transfer_time": transfer_time,
            "semi_major_axis": a_transfer,
            "start_radius": start_r,
            "target_radius": target_r,
        }

    def cleanup_system(self, system_id: str) -> None:
        """
        Clean up resources for a star system.

        Args:
            system_id: ID of the system to clean up
        """
        if system_id in self.simulations:
            del self.simulations[system_id]
            logger.debug(f"Cleaned up orbital mechanics for system {system_id}")<|MERGE_RESOLUTION|>--- conflicted
+++ resolved
@@ -161,20 +161,16 @@
             if i < len(system_data['planets']):
                 planet_data = system_data['planets'][i]
                 
-<<<<<<< HEAD
+
                 # Calculate mean motion (radians per second)
                 period_seconds = planet_data['orbital_period']
                 mean_motion = 2 * np.pi / period_seconds
-=======
-                # Time scale: 1000 units per orbital period for tests
-                period_units = planet_data['orbital_period'] * 1000.0
-                mean_motion = 2 * np.pi / period_units
->>>>>>> 8d75b1c0
+
                 
                 # Calculate mean anomaly at current time
                 mean_anomaly = (mean_motion * current_time) % (2 * np.pi)
                 
-<<<<<<< HEAD
+
                 e = planet_data.get('eccentricity', 0.0)
                 E = mean_anomaly
                 for _ in range(5):
@@ -183,7 +179,7 @@
                 r = a * (1 - e * np.cos(E))
                 true_anomaly = 2 * np.arctan2(np.sqrt(1 + e) * np.sin(E / 2),
                                              np.sqrt(1 - e) * np.cos(E / 2))
-=======
+
                 # Solve Kepler's equation for eccentric anomaly
                 e = planet_data['eccentricity']
                 eccentric_anomaly = mean_anomaly
@@ -201,7 +197,6 @@
                 )
 
 
->>>>>>> 8d75b1c0
                 x = r * np.cos(true_anomaly)
                 y = r * np.sin(true_anomaly)
                 z = 0.0
